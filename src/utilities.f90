--- conflicted
+++ resolved
@@ -732,16 +732,10 @@
    END SUBROUTINE lookUp2D
 
 !=======================================================================
-<<<<<<< HEAD
-
-    SUBROUTINE lookUp1D(num1, val1, tab1, tab3, v)
+
+   SUBROUTINE lookUp1D(num1, val1, tab1, tab3, v)
       ! lookup a 2D table, output 2 values
 
-=======
-!        lookup a 2D table, output 2 values
-   SUBROUTINE lookUp1D(num1, val1, tab1, tab3, v)
-
->>>>>>> 4f01784d
       IMPLICIT NONE
 
       INTEGER                                     :: num1 !total no. of entries in dim 1
